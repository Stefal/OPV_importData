#!/usr/bin/python3
# coding: utf-8

import re
import csv
import time
import logging
import datetime
import exifread

<<<<<<< HEAD
from pprint import pprint
###
# Logging utilities
###
import logging
=======
from os import walk
from path import path
from collections import namedtuple, defaultdict
>>>>>>> e1880927

logger = logging.getLogger("makelots")
logger.setLevel(logging.DEBUG)
formatter = logging.Formatter('%(asctime)s :: %(levelname)s :: %(message)s')

# Will log on the terminal
steam_handler = logging.StreamHandler()
steam_handler.setLevel(logging.DEBUG)
logger.addHandler(steam_handler)

###
# Data Structures
###

Photo = namedtuple("Photo", ["timestamp", "path"])
Csv = namedtuple("Csv", ["timestamp", "data"])

###
# utilities fct to list images
###


def readEXIFTime(picPath: str) -> int:
    """
    Read DateTimeOriginal tag from exif data
    return timestamp
    """
    with open(picPath, "rb") as f:
        tags = exifread.process_file(f, stop_tag='EXIF DateTimeOriginal')

    # timestamp = int(time.mktime(datetime.datetime.strptime(tags['EXIF DateTimeOriginal'].values, "%Y:%m:%d %H:%M:%S").timetuple()))
    timestamp = int(datetime.datetime.strptime(tags['EXIF DateTimeOriginal'].values, "%Y:%m:%d %H:%M:%S").timestamp())

    return timestamp


def listImgsByAPN(srcDir: str) -> dict:
    """
    return the list of all images in srcDir and sort them by APN
    """
    logger.debug("Start listing images")
    r = re.compile('APN[0-9]+')
    j = re.compile('.+\.(jpeg|jpg)', re.IGNORECASE)

    def isJpg(x):
        """return true if string x finish by jpg/jpeg"""
        return j.match(x)

    def isAPN(x):
        """return true if string x is APN* """
        return r.match(x)

    imgListByApn = defaultdict(list)

    for dirpath, _, filenames in walk(srcDir):
        if isAPN(path(dirpath).basename()):
            # imgListByApn[dirpath] = list(filter(isJpg, filenames))
            imgListByApn[dirpath] = [f for f in filenames if isJpg(f)]

            if len(imgListByApn[dirpath]) == 0:
                logger.warning("No image founded in {}".format(dirpath))

    logger.debug("All images listed")
    return imgListByApn


def getImgData(p: str) -> Photo:
    return Photo(readEXIFTime(p), path(p))


def getImgsData(srcDir: str) -> dict:
    """
    get all the data from scrDir (img, timestamps...)
    """
    d = listImgsByAPN(srcDir)

    imgData = defaultdict(list)

    for dirpath, listImg in d.items():
        for imgName in listImg:
            imgPath = path(dirpath) / imgName
            # extract the apn number from the last segment of dirpath (APN0, 1...)
            apnNo = int(re.search(r"\d+", path(dirpath).basename()).group(0))

            imgData[apnNo].append(getImgData(imgPath))
    return imgData


def getImgsDataBis(srcDir: str):
    """
    get all the data from scrDir (img, timestamps...)
    """
    d = listImgsByAPN(srcDir)

    imgData = defaultdict(list)

    for dirpath, listImg in d.items():
        # extract the apn number from the last segment of dirpath (APN0, 1...)
        apnNo = int(re.search(r"\d+", path(dirpath).basename()).group(0))

        for imgName in listImg:
            imgPath = path(dirpath) / imgName
            imgData[apnNo].append(getImgData(imgPath))

    return imgData
###
# Utilies fct to help finding lots
###


def sortAPNByTimestamp(apns, reverse=False):
    """Sort all data by timestamp"""
    apnSorted = {apn: sorted(vals, key=lambda x: x.timestamp) for apn, vals in apns.items()}

    if reverse:
        apnSorted = apnSorted[::-1]

    return apnSorted

<<<<<<< HEAD
def findOffset(apns, method=max):
=======

def findOffset(apns, method=min):
>>>>>>> e1880927
    """
    Find the first valable offset
    There is multiple methods:
    - min -> the first lot is working
    - max -> the last lot is working
    """
    offsets = {}
    for apn, vals in apns.items():
        offsets[apn] = method(v.timestamp for v in vals)
    return offsets


def levelTimestamps(apns: dict, method=max) -> dict:
    """
    Map timestamps to 0..
    methods:
    - min -> level 1st photo to 0
    - max -> level -1st photo to 0
    - otherwise: TODO
    """
    n_apns = defaultdict(list)

    if method is min or method is max:
        offsets = findOffset(apns, method)

        for k in apns.keys():
            for v in apns[k]:
                # print("levelTimestamps -- k = ", k, " v = ", v)
                n_apns[k].append(v._replace(timestamp=v.timestamp - offsets[k]))
    return n_apns

###
# Main part of the function
###


def makeLots(srcDir: str, csvFile: str) -> list:
    """
    Make all the lots
    return a list of lots
    """
    logger.info("Starting making lots")
    epsilon = 6

    data = getImgsData(srcDir)
    data['csv'] = readCSV(csvFile)

    data = levelTimestamps(data)
    data = sortAPNByTimestamp(data)

    # The algorithme try to combine photos taken with
    # less than 6 sec of interval
    # to make a lot, if no photo found,
    # the lot is incomplet but can be created
    last_datasize = None
    while last_datasize is None or sum([len(x) for x in data.values()]) < last_datasize:  # data are consumed
        last_datasize = sum([len(x) for x in data.values()])

        # The part of the data we will treat (maybe a lot)
        p = {k: v[0].timestamp for k, v in data.items() if len(v)}

        if len(p) == 0:  # == if data is empty => no more values to treat
            break

        if "csv" in p.keys() and data['csv'][0].data['goproFailed'] == 111111:  # all gopro failed
            logger.debug("Removing CSV entry")
            del data["csv"][0]
            continue

        min_val = min(p.values())

        # The list of all keys that have an img in current lot
        keys = [k for k, v in p.items() if v - min_val < epsilon]

        if len(keys) == 1 and keys[0] == 'csv':  # prevent timing errors on gopros pictures meta
            data = levelTimestamps(data)
            continue

        lot = {}
        for k in keys:
            lot[k] = data[k][0]
            del data[k][0]

        yield lot

    logger.info("All lots generated")


def readCSV(csv_path: str) -> list:
    """
    Read the CSV file which correspond to the operation
    CSV is
    timestamp,lat,long,alt,degree°minutes,goproFailed
    return a list of Csv
    """
    data = []

    passHeader = False
    with open(csv_path, 'r') as csvFile:
        d = csv.reader(csvFile, delimiter=';')
        for row in d:

            # pass the first line
            if not passHeader:
                passHeader = True
                continue

            # prevent empty lines
            if len(row) == 0:
                continue

            # Convert data in a more writable way
            timestamp = int(time.mktime(time.strptime(row[0])))
            lat = float(row[1])
            lng = float(row[2])
            alt = float(row[3])
            degree, minutes = row[4].split('\u00b0')
            degree = float(degree)
            minutes = float(minutes[1:-1])
            goproFailed = int(row[5])

            sensorsMeta = {
                "takenDate": timestamp,
                "gps": {
                    "lat": lat,
                    "lon": lng,
                    "alt": alt
                },
                "compass": {
                    "degree": degree,
                    "minutes": minutes
                },
                "goproFailed": goproFailed
            }

            data.append(Csv(timestamp, sensorsMeta))
    return data<|MERGE_RESOLUTION|>--- conflicted
+++ resolved
@@ -3,25 +3,28 @@
 
 import re
 import csv
+from collections import namedtuple, defaultdict
+import re
+
+from path import path
+from os import walk
+
 import time
 import logging
 import datetime
 import exifread
 
-<<<<<<< HEAD
+from collections import namedtuple, defaultdict
+
 from pprint import pprint
 ###
 # Logging utilities
 ###
 import logging
-=======
-from os import walk
-from path import path
-from collections import namedtuple, defaultdict
->>>>>>> e1880927
 
 logger = logging.getLogger("makelots")
 logger.setLevel(logging.DEBUG)
+
 formatter = logging.Formatter('%(asctime)s :: %(levelname)s :: %(message)s')
 
 # Will log on the terminal
@@ -138,12 +141,7 @@
 
     return apnSorted
 
-<<<<<<< HEAD
 def findOffset(apns, method=max):
-=======
-
-def findOffset(apns, method=min):
->>>>>>> e1880927
     """
     Find the first valable offset
     There is multiple methods:
@@ -171,7 +169,6 @@
 
         for k in apns.keys():
             for v in apns[k]:
-                # print("levelTimestamps -- k = ", k, " v = ", v)
                 n_apns[k].append(v._replace(timestamp=v.timestamp - offsets[k]))
     return n_apns
 
